# -----------------------------------------------------------------------------
# @brief  : Root cmake file.
# @author : Enrico Fraccaroli
# -----------------------------------------------------------------------------

# Set the minimum CMake version, the project name and default build type.
cmake_minimum_required(VERSION 3.1...3.18)

# Set the project name.
project(stopwatch CXX)

# Set the default build type to Debug.
if(NOT CMAKE_BUILD_TYPE)
    message(STATUS "Setting build type to 'Debug' as none was specified.")
    set(CMAKE_BUILD_TYPE "Debug" CACHE STRING "Choose the type of build." FORCE)
endif()

# -----------------------------------------------------------------------------
# OPTIONS
# -----------------------------------------------------------------------------

option(STRICT_WARNINGS "Enable strict compiler warnings" ON)
option(WARNINGS_AS_ERRORS "Treat all warnings as errors" OFF)
option(BUILD_EXAMPLES "Build examples" OFF)

# -----------------------------------------------------------------------------
# ENABLE FETCH CONTENT
# -----------------------------------------------------------------------------

# We need this in order to import external projects.
include(FetchContent)
# Hide fetchcontent variables.
mark_as_advanced(FORCE
    FETCHCONTENT_QUIET
    FETCHCONTENT_BASE_DIR
    FETCHCONTENT_FULLY_DISCONNECTED
    FETCHCONTENT_UPDATES_DISCONNECTED
)

# -----------------------------------------------------------------------------
# DEPENDENCY (SYSTEM LIBRARIES)
# -----------------------------------------------------------------------------

find_package(Doxygen)

# -----------------------------------------------------------------------------
# LIBRARY
# -----------------------------------------------------------------------------

# Add the C++ library.
add_library(${PROJECT_NAME} INTERFACE)
add_library(${PROJECT_NAME}::${PROJECT_NAME} ALIAS ${PROJECT_NAME})
# Include header directories, and link libraries.
target_include_directories(${PROJECT_NAME} INTERFACE ${PROJECT_SOURCE_DIR}/include)

# =====================================
# COMPILATION FLAGS
# =====================================

if(CMAKE_CXX_COMPILER_ID STREQUAL "MSVC")
    # Disable warnings that suggest using MSVC-specific safe functions
    target_compile_definitions(${PROJECT_NAME} INTERFACE _CRT_SECURE_NO_WARNINGS)
    if(WARNINGS_AS_ERRORS)
        target_compile_options(${PROJECT_NAME} INTERFACE /WX)
    endif()
    if(STRICT_WARNINGS)
        # Mark system headers as external for MSVC explicitly
        # https://devblogs.microsoft.com/cppblog/broken-warnings-theory
        target_compile_options(${PROJECT_NAME} INTERFACE /experimental:external)
        target_compile_options(${PROJECT_NAME} INTERFACE /external:I ${CMAKE_BINARY_DIR})
        target_compile_options(${PROJECT_NAME} INTERFACE /external:anglebrackets)
        target_compile_options(${PROJECT_NAME} INTERFACE /external:W0)
        target_compile_options(${PROJECT_NAME} INTERFACE /W4)
    endif()
elseif(CMAKE_CXX_COMPILER_ID STREQUAL "GNU" OR CMAKE_CXX_COMPILER_ID MATCHES "Clang")
    if(WARNINGS_AS_ERRORS)
        target_compile_options(${PROJECT_NAME} INTERFACE -Werror)
    endif()
    if(STRICT_WARNINGS)
        target_compile_options(${PROJECT_NAME} INTERFACE -Wall -Wextra -Wconversion -pedantic)
    endif()
endif()

# -----------------------------------------------------------------------------
# EXAMPLES
# -----------------------------------------------------------------------------

if(BUILD_EXAMPLES)

    # Add the example.
    add_executable(${PROJECT_NAME}_example_cpp11 ${PROJECT_SOURCE_DIR}/examples/example_cpp11.cpp)
    # Inlcude header directories.
    target_include_directories(${PROJECT_NAME}_example_cpp11 PUBLIC ${PROJECT_SOURCE_DIR}/include)
    # Set the linked libraries.
    target_link_libraries(${PROJECT_NAME}_example_cpp11 PUBLIC ${PROJECT_NAME})
    # Set compiler flags.
    target_compile_features(${PROJECT_NAME}_example_cpp11 PUBLIC cxx_std_11)
    
    # Add the example.
    add_executable(${PROJECT_NAME}_example_cpp98 ${PROJECT_SOURCE_DIR}/examples/example_cpp98.cpp)
    # Inlcude header directories.
    target_include_directories(${PROJECT_NAME}_example_cpp98 PUBLIC ${PROJECT_SOURCE_DIR}/include)
    # Set the linked libraries.
    target_link_libraries(${PROJECT_NAME}_example_cpp98 PUBLIC ${PROJECT_NAME})
    # Set compiler flags.
    target_compile_features(${PROJECT_NAME}_example_cpp98 PUBLIC cxx_std_98)

endif()

# -----------------------------------------------------------------------------
# DOCUMENTATION
# -----------------------------------------------------------------------------

if(DOXYGEN_FOUND)
    # = FETCH DOXYGEN-AWESOME =================================================
    # Record the options that describe how to populate the specified content.
    FetchContent_Declare(doxygenawesome
        GIT_REPOSITORY https://github.com/jothepro/doxygen-awesome-css
<<<<<<< HEAD
        GIT_TAG df88fe4fdd97714fadfd3ef17de0b4401f804052 # v2.3.1
=======
        GIT_TAG df88fe4fdd97714fadfd3ef17de0b4401f804052
>>>>>>> 5275d039
    )
    # Retrieve the properties related to the content.
    FetchContent_MakeAvailable(doxygenawesome)
    # Hide fetchcontent variables, otherwise with ccmake it's a mess.
    mark_as_advanced(FORCE
        FETCHCONTENT_UPDATES_DISCONNECTED_DOXYGENAWESOME
        FETCHCONTENT_SOURCE_DIR_DOXYGENAWESOME
    )
<<<<<<< HEAD
=======

>>>>>>> 5275d039
    # = CUSTOMIZATION =========================================================
    set(DOXYGEN_WARN_FORMAT "$file:$line: $text")
    set(DOXYGEN_PROJECT_NAME ${PROJECT_NAME})
    set(DOXYGEN_USE_MDFILE_AS_MAINPAGE ${PROJECT_SOURCE_DIR}/README.md)
    set(DOXYGEN_SHOW_INCLUDE_FILES NO)
    set(DOXYGEN_GENERATE_TREEVIEW YES)
    set(DOXYGEN_HTML_HEADER ${doxygenawesome_SOURCE_DIR}/doxygen-custom/header.html)
    set(DOXYGEN_HTML_EXTRA_STYLESHEET ${doxygenawesome_SOURCE_DIR}/doxygen-awesome.css)
    set(DOXYGEN_HTML_EXTRA_FILES
        ${doxygenawesome_SOURCE_DIR}/doxygen-awesome-fragment-copy-button.js
        ${doxygenawesome_SOURCE_DIR}/doxygen-awesome-paragraph-link.js
        ${doxygenawesome_SOURCE_DIR}/doxygen-awesome-darkmode-toggle.js
    )
    doxygen_add_docs(
        ${PROJECT_NAME}_documentation
        ${PROJECT_SOURCE_DIR}/README.md
        ${PROJECT_SOURCE_DIR}/include/stopwatch/details.hpp
        ${PROJECT_SOURCE_DIR}/include/stopwatch/duration.hpp
        ${PROJECT_SOURCE_DIR}/include/stopwatch/timespec.hpp
        ${PROJECT_SOURCE_DIR}/include/stopwatch/stopwatch.hpp
    )
endif()<|MERGE_RESOLUTION|>--- conflicted
+++ resolved
@@ -116,11 +116,7 @@
     # Record the options that describe how to populate the specified content.
     FetchContent_Declare(doxygenawesome
         GIT_REPOSITORY https://github.com/jothepro/doxygen-awesome-css
-<<<<<<< HEAD
-        GIT_TAG df88fe4fdd97714fadfd3ef17de0b4401f804052 # v2.3.1
-=======
-        GIT_TAG df88fe4fdd97714fadfd3ef17de0b4401f804052
->>>>>>> 5275d039
+        GIT_TAG 568f56cde6ac78b6dfcc14acd380b2e745c301ea # v2.3.4
     )
     # Retrieve the properties related to the content.
     FetchContent_MakeAvailable(doxygenawesome)
@@ -129,10 +125,6 @@
         FETCHCONTENT_UPDATES_DISCONNECTED_DOXYGENAWESOME
         FETCHCONTENT_SOURCE_DIR_DOXYGENAWESOME
     )
-<<<<<<< HEAD
-=======
-
->>>>>>> 5275d039
     # = CUSTOMIZATION =========================================================
     set(DOXYGEN_WARN_FORMAT "$file:$line: $text")
     set(DOXYGEN_PROJECT_NAME ${PROJECT_NAME})
